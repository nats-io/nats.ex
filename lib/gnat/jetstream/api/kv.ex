defmodule Gnat.Jetstream.API.KV do
  @moduledoc """
  API for interacting with the Key/Value store functionality in Nats Jetstream.

  Learn about the Key/Value store: https://docs.nats.io/nats-concepts/jetstream/key-value-store
  """
  alias Gnat.Jetstream.API.{Consumer, Stream, Util}

  @stream_prefix "KV_"
  @subject_prefix "$KV."
  @two_minutes_in_nanoseconds 120_000_000_000

  @type bucket_options ::
          {:history, non_neg_integer()}
          | {:ttl, non_neg_integer()}
          | {:max_bucket_size, non_neg_integer()}
          | {:max_value_size, non_neg_integer()}
          | {:description, binary()}
          | {:replicas, non_neg_integer()}
          | {:storage, :file | :memory}
          | {:placement, Stream.placement()}

  @doc """
  Create a new Key/Value bucket. Can include the following options

  * `:history` - How many historic values to keep per key (defaults to 1, max of 64)
  * `:ttl` - How long to keep values for (in nanoseconds)
  * `:max_bucket_size` - The max number of bytes the bucket can hold
  * `:max_value_size` - The max number of bytes a value may be
  * `:description` - A description for the bucket
  * `:replicas` - How many replicas of the data to store
  * `:storage` - Storage backend to use (:file, :memory)
  * `:placement` - A map with :cluster (required) and :tags (optional)

  ## Examples

     iex> {:ok, info} = Jetstream.API.KV.create_bucket(:gnat, "my_bucket")
  """
  @spec create_bucket(conn :: Gnat.t(), bucket_name :: binary(), params :: [bucket_options()]) ::
          {:ok, Stream.info()} | {:error, any()}
  def create_bucket(conn, bucket_name, params \\ []) do
    # The primary NATS docs don't provide information about how to interact
    # with Key-Value functionality over the wire. Turns out the KV store is
    # just a Stream under-the-hood
    # Discovered these settings from looking at the `nats-server -js -DV` logs
    # as well as the GoLang implementation https://github.com/nats-io/nats.go/blob/dd91b86bc4f7fa0f061fefe11506aaee413bfafd/kv.go#L339
    # If the settings aren't correct, NATS will not consider it a valid KV store
    stream = %Stream{
      name: stream_name(bucket_name),
      subjects: stream_subjects(bucket_name),
      description: Keyword.get(params, :description),
      max_msgs_per_subject: Keyword.get(params, :history, 1),
      discard: :new,
      deny_delete: true,
      allow_rollup_hdrs: true,
      max_age: Keyword.get(params, :ttl, 0),
      max_bytes: Keyword.get(params, :max_bucket_size, -1),
      max_msg_size: Keyword.get(params, :max_value_size, -1),
      num_replicas: Keyword.get(params, :replicas, 1),
      storage: Keyword.get(params, :storage, :file),
      placement: Keyword.get(params, :placement),
      duplicate_window: adjust_duplicate_window(Keyword.get(params, :ttl, 0))
    }

    Stream.create(conn, stream)
  end

  # The `duplicate_window` can't be greater than the `max_age`. The default `duplicate_window`
  # is 2 minutes. We'll keep the 2 minute window UNLESS the ttl is less than 2 minutes
  defp adjust_duplicate_window(ttl) when ttl > 0 and ttl < @two_minutes_in_nanoseconds, do: ttl
  defp adjust_duplicate_window(_ttl), do: @two_minutes_in_nanoseconds

  @doc """
  Delete a Key/Value bucket

  ## Examples

     iex> :ok = Jetstream.API.KV.delete_bucket(:gnat, "my_bucket")
  """
  @spec delete_bucket(conn :: Gnat.t(), bucket_name :: binary()) :: :ok | {:error, any()}
  def delete_bucket(conn, bucket_name) do
    Stream.delete(conn, stream_name(bucket_name))
  end

  @doc """
  Create a Key in a Key/Value Bucket

  ## Examples

      iex> :ok = Jetstream.API.KV.create_key(:gnat, "my_bucket", "my_key", "my_value")
  """
  @spec create_key(conn :: Gnat.t(), bucket_name :: binary(), key :: binary(), value :: binary()) ::
          :ok | {:error, any()}
  def create_key(conn, bucket_name, key, value, opts \\ []) do
    timeout = Keyword.get(opts, :timeout, 5_000)

    reply = Gnat.request(conn, key_name(bucket_name, key), value, receive_timeout: timeout)

    case reply do
      {:ok, _} -> :ok
      error -> error
    end
  end

  @doc """
  Delete a Key from a K/V Bucket

  ## Examples

      iex> :ok = Jetstream.API.KV.delete_key(:gnat, "my_bucket", "my_key")
  """
  @spec delete_key(conn :: Gnat.t(), bucket_name :: binary(), key :: binary()) ::
          :ok | {:error, any()}
  def delete_key(conn, bucket_name, key, opts \\ []) do
    timeout = Keyword.get(opts, :timeout, 5_000)

    reply =
      Gnat.request(conn, key_name(bucket_name, key), "",
        headers: [{"KV-Operation", "DEL"}],
        receive_timeout: timeout
      )

    case reply do
      {:ok, _} -> :ok
      error -> error
    end
  end

  @doc """
  Purge a Key from a K/V bucket. This will remove any revision history the key had

  ## Examples

      iex> :ok = Jetstream.API.KV.purge_key(:gnat, "my_bucket", "my_key")
  """
  @spec purge_key(conn :: Gnat.t(), bucket_name :: binary(), key :: binary()) ::
          :ok | {:error, any()}
  def purge_key(conn, bucket_name, key, opts \\ []) do
    timeout = Keyword.get(opts, :timeout, 5_000)

    reply =
      Gnat.request(conn, key_name(bucket_name, key), "",
        headers: [{"KV-Operation", "PURGE"}, {"Nats-Rollup", "sub"}],
        receive_timeout: timeout
      )

    case reply do
      {:ok, _} -> :ok
      error -> error
    end
  end

  @doc """
  Put a value into a Key in a K/V Bucket

  ## Examples

      iex> :ok = Jetstream.API.KV.put_value(:gnat, "my_bucket", "my_key", "my_value")
  """
  @spec put_value(conn :: Gnat.t(), bucket_name :: binary(), key :: binary(), value :: binary()) ::
          :ok | {:error, any()}
  def put_value(conn, bucket_name, key, value, opts \\ []) do
    timeout = Keyword.get(opts, :timeout, 5_000)

    reply = Gnat.request(conn, key_name(bucket_name, key), value, receive_timeout: timeout)

    case reply do
      {:ok, _} -> :ok
      error -> error
    end
  end

  @doc """
  Get the value for a key in a particular K/V bucket

  ## Examples

      iex> "my_value" = Jetstream.API.KV.get_value(:gnat, "my_bucket", "my_key")
  """
  @spec get_value(conn :: Gnat.t(), bucket_name :: binary(), key :: binary()) ::
          binary() | {:error, any()} | nil
  def get_value(conn, bucket_name, key) do
    case Stream.get_message(conn, stream_name(bucket_name), %{
           last_by_subj: key_name(bucket_name, key)
         }) do
      {:ok, message} -> message.data
      error -> error
    end
  end

  @doc """
  Get all the non-deleted key-value pairs for a Bucket

  ## Examples

      iex> {:ok, %{"key1" => "value1"}} = Jetstream.API.KV.contents(:gnat, "my_bucket")
  """
  @spec contents(conn :: Gnat.t(), bucket_name :: binary(), domain :: nil | binary()) ::
          {:ok, map()} | {:error, binary()}
  def contents(conn, bucket_name, domain \\ nil) do
    stream = stream_name(bucket_name)
    inbox = Util.reply_inbox()
    consumer_name = "all_key_values_consumer_#{Util.nuid()}"

    with {:ok, sub} <- Gnat.sub(conn, self(), inbox),
         {:ok, _consumer} <-
           Consumer.create(conn, %Consumer{
             durable_name: consumer_name,
             deliver_subject: inbox,
             stream_name: stream,
             domain: domain,
             ack_policy: :none,
             max_ack_pending: -1,
             max_deliver: 1
           }) do
      keys = receive_keys(bucket_name)

      :ok = Gnat.unsub(conn, sub)
      :ok = Consumer.delete(conn, stream, consumer_name, domain)

      {:ok, keys}
    end
  end

  @doc ~S"""
  Starts a monitor for key changes in a given bucket. Supply a handler that will receive
  key change notifications.

  ## Examples

      iex> {:ok, _pid} = Jetstream.API.KV.watch(:gnat, "my_bucket", fn action, key, value ->
      ...>  IO.puts("#{action} taken on #{key}")
      ...> end)
  """
  def watch(conn, bucket_name, handler) do
    Gnat.Jetstream.API.KV.Watcher.start_link(
      conn: conn,
      bucket_name: bucket_name,
      handler: handler
    )
  end

  @doc ~S"""
  Stops a previously running monitor. This will unsubscribe from the key changes and remove the
  ephemeral consumer

  ## Examples

      iex> :ok = Jetstream.API.KV.unwatch(pid)
  """
  def unwatch(pid) do
    Gnat.Jetstream.API.KV.Watcher.stop(pid)
  end

  defp receive_keys(keys \\ %{}, bucket_name) do
    receive do
      {:msg, %{topic: key, body: body, headers: headers}} ->
        if {"kv-operation", "DEL"} in headers do
          receive_keys(keys, bucket_name)
        else
          Map.put(keys, subject_to_key(key, bucket_name), body) |> receive_keys(bucket_name)
        end

      {:msg, %{topic: key, body: body}} ->
        Map.put(keys, subject_to_key(key, bucket_name), body) |> receive_keys(bucket_name)
    after
      100 ->
        keys
    end
  end

  @spec is_kv_bucket_stream?(stream_name :: binary()) :: boolean()
  @deprecated "Use Gnat.Jetstream.API.KV.kv_bucket_stream?/1 instead"
  def is_kv_bucket_stream?(stream_name) do
    kv_bucket_stream?(stream_name)
  end

  @doc """
  Returns true if the provided stream is a KV bucket, false otherwise

  ## Parameters
  * `stream_name` - the stream name to test
  """
  @spec kv_bucket_stream?(stream_name :: binary()) :: boolean()
  def kv_bucket_stream?(stream_name) do
    String.starts_with?(stream_name, "KV_")
  end

  @doc """
  Returns a list of all the buckets in the KV
  """
  @spec list_buckets(conn :: Gnat.t()) :: {:error, term()} | {:ok, list(String.t())}
  def list_buckets(conn) do
    with {:ok, %{streams: streams}} <- Stream.list(conn) do
      stream_names =
        streams
        |> Enum.flat_map(fn bucket ->
<<<<<<< HEAD
          if is_kv_bucket_stream?(bucket) do
=======
          if kv_bucket_stream?(bucket) do
>>>>>>> d5ddb4ee
            [bucket |> String.trim_leading(@stream_prefix)]
          else
            []
          end
        end)

      {:ok, stream_names}
    else
      {:error, reason} ->
        {:error, reason}
    end
  end

  @doc false
  def stream_name(bucket_name) do
    "#{@stream_prefix}#{bucket_name}"
  end

  defp stream_subjects(bucket_name) do
    ["#{@subject_prefix}#{bucket_name}.>"]
  end

  defp key_name(bucket_name, key) do
    "#{@subject_prefix}#{bucket_name}.#{key}"
  end

  @doc false
  def subject_to_key(subject, bucket_name) do
    String.replace(subject, "#{@subject_prefix}#{bucket_name}.", "")
  end
end<|MERGE_RESOLUTION|>--- conflicted
+++ resolved
@@ -295,11 +295,7 @@
       stream_names =
         streams
         |> Enum.flat_map(fn bucket ->
-<<<<<<< HEAD
-          if is_kv_bucket_stream?(bucket) do
-=======
           if kv_bucket_stream?(bucket) do
->>>>>>> d5ddb4ee
             [bucket |> String.trim_leading(@stream_prefix)]
           else
             []
